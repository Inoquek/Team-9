--- conflicted
+++ resolved
@@ -52,37 +52,6 @@
             badgeCounts={badgeCounts}
           />
           
-<<<<<<< HEAD
-          <main className="flex-1 p-6 overflow-auto">
-            <div className="max-w-7xl mx-auto">
-              {currentPage === "dashboard" && (
-                user.role === "parent" ? (
-                  <ParentDashboard onNavigate={handleNavigate} />
-                ) : user.role === "teacher" ? (
-                  <TeacherDashboard onNavigate={handleNavigate} />
-                ) : (
-                  <AdminDashboard onNavigate={handleNavigate} />
-                )
-              )}
-              
-              {currentPage === "assignments" && (
-                <AssignmentPage userRole={user.role} />
-              )}
-              
-              {currentPage === "announcements" && (
-                <AnnouncementPage userRole={user.role} />
-              )}
-              
-              {/* 添加Forum页面 */}
-              {currentPage === "forum" && (
-                <ForumPage 
-                  userRole={user.role} 
-                  currentUserName={user.displayName}
-                />
-              )}
-            </div>
-          </main>
-=======
           <div className="flex-1 flex flex-col">
             <TopBar user={user} />
             
@@ -110,10 +79,17 @@
                 {currentPage === "announcements" && (
                   <AnnouncementPage userRole={user.role} />
                 )}
-              </div>
+                
+              {/* 添加Forum页面 */}
+              {currentPage === "forum" && (
+                <ForumPage 
+                  userRole={user.role} 
+                  currentUserName={user.displayName}
+                />
+              )}
+            </div>
             </main>
           </div>
->>>>>>> cad3af68
         </div>
       </TeacherClassProvider>
     </SidebarProvider>

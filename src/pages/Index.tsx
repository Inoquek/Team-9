--- conflicted
+++ resolved
@@ -5,23 +5,16 @@
 import { AdminDashboard } from "@/components/AdminDashboard";
 import { AssignmentPage } from "@/components/AssignmentPage";
 import { AnnouncementPage } from "@/components/AnnouncementPage";
-<<<<<<< HEAD
 import GardenGame from "@/components/GardenGame";
 import { ParentGarden } from "@/components/ParentGarden";
-=======
 import { ForumPage } from "@/components/ForumPage"; // 添加Forum导入
->>>>>>> 262bc230
 import { AppSidebar, TopBar } from "@/components/Navigation";
 import { SidebarProvider } from "@/components/ui/sidebar";
 import { useAuth } from "@/contexts/AuthContext";
 import { TeacherClassProvider } from "@/contexts/TeacherClassContext";
 import { Metrics } from "@/components/Metrics";
 
-<<<<<<< HEAD
-type CurrentPage = "dashboard" | "assignments" | "announcements" | "metrics" | "garden" | "parentGarden";
-=======
-type CurrentPage = "dashboard" | "assignments" | "announcements" | "forum"; // 添加forum
->>>>>>> 262bc230
+type CurrentPage = "dashboard" | "assignments" | "announcements" | "metrics" | "garden" | "parentGarden" | "forum"; // 添加forum
 
 const Index = () => {
   const { user, loading } = useAuth();
@@ -89,15 +82,6 @@
                 {currentPage === "announcements" && (
                   <AnnouncementPage userRole={user.role} />
                 )}
-<<<<<<< HEAD
-
-                {currentPage === "metrics" && <Metrics />}
-
-                {currentPage === "garden" && <GardenGame />}
-
-                {currentPage === "parentGarden" && <ParentGarden />}
-              </div>
-=======
                 
               {/* 添加Forum页面 */}
               {currentPage === "forum" && (
@@ -106,8 +90,13 @@
                   currentUserName={user.displayName}
                 />
               )}
+
+                {currentPage === "metrics" && <Metrics />}
+
+                {currentPage === "garden" && <GardenGame />}
+
+                {currentPage === "parentGarden" && <ParentGarden />}
             </div>
->>>>>>> 262bc230
             </main>
           </div>
         </div>

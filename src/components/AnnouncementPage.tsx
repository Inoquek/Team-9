--- conflicted
+++ resolved
@@ -1,15 +1,13 @@
-<<<<<<< HEAD
 import React, { useState, useEffect } from "react";
-=======
-import { useEffect, useMemo, useState } from "react";
->>>>>>> ef8cbda3
 import { Card, CardContent, CardHeader, CardTitle } from "@/components/ui/card";
 import { Button } from "@/components/ui/button";
 import { Badge } from "@/components/ui/badge";
-import { Dialog, DialogContent, DialogHeader, DialogTitle } from "@/components/ui/dialog";
+import { Dialog, DialogContent, DialogHeader, DialogTitle, DialogTrigger } from "@/components/ui/dialog";
 import { Select, SelectContent, SelectItem, SelectTrigger, SelectValue } from "@/components/ui/select";
-<<<<<<< HEAD
-import { Bell, Calendar, Clock, Plus, Pin, Users, Eye, AlertCircle, Star, PartyPopper, MessageCircle } from "lucide-react";
+import { Input } from "@/components/ui/input";
+import { Label } from "@/components/ui/label";
+import { Textarea } from "@/components/ui/textarea";
+import { Bell, Calendar, Clock, Plus, Pin, Users, Eye, AlertCircle, Star, PartyPopper, MessageCircle, Search } from "lucide-react";
 import { useAuth } from "@/contexts/AuthContext";
 import { useToast } from "@/hooks/use-toast";
 import { AnnouncementService } from "@/lib/services/announcements";
@@ -27,10 +25,17 @@
   const { user } = useAuth();
   const { toast } = useToast();
   const [filterType, setFilterType] = useState("all");
+  const [searchQuery, setSearchQuery] = useState("");
   const [announcements, setAnnouncements] = useState<AnnouncementWithComments[]>([]);
   const [isLoading, setIsLoading] = useState(true);
   const [selectedAnnouncement, setSelectedAnnouncement] = useState<AnnouncementWithComments | null>(null);
   const [showComments, setShowComments] = useState<string | null>(null);
+  const [newAnnouncement, setNewAnnouncement] = useState({
+    title: "",
+    content: "",
+    type: "general",
+    priority: "normal"
+  });
 
   // Load announcements based on user role
   useEffect(() => {
@@ -114,193 +119,14 @@
 
     loadAnnouncements();
   }, [user, toast]);
-=======
-import {
-  Plus, Pin, Edit, Trash2, MessageCircle, ArrowBigUp, Reply as ReplyIcon,
-  Search as SearchIcon, EyeOff
-} from "lucide-react";
-
-interface ForumPageProps {
-  userRole: "parent" | "teacher";
-  currentUserName?: string;
-}
-
-// ----- types
-type Tag = "general" | "question" | "advice" | "event" | "policy";
-type SortKey = "hot" | "new" | "top";
-
-type Comment = {
-  id: string;
-  parentId: string | null;
-  body: string;
-  authorRole: "parent" | "teacher";
-  authorName: string;
-  createdAt: string; // ISO
-  upvotes: number;      // ✅ upvotes only
-  userUpvoted?: boolean; // persisted per-browser demo
-  hidden?: boolean;     // ✅ teacher can hide/unhide
-};
-
-type Post = {
-  id: string;
-  title: string;
-  body: string;
-  tag: Tag;
-  authorRole: "parent" | "teacher";
-  authorName: string;
-  createdAt: string; // ISO
-  isPinned: boolean;
-  upvotes: number;        // ✅ upvotes only
-  userUpvoted?: boolean;  // persisted per-browser demo
-  comments: Comment[];
-};
-
-const STORAGE_KEY = "forum_posts_v1";
-const TAGS: Tag[] = ["general", "question", "advice", "event", "policy"];
-const tagBadge = (t: Tag) => {
-  switch (t) {
-    case "question": return "bg-blue-100 text-blue-700";
-    case "advice": return "bg-emerald-100 text-emerald-700";
-    case "event": return "bg-violet-100 text-violet-700";
-    case "policy": return "bg-red-100 text-red-700";
-    default: return "bg-slate-100 text-slate-700";
-  }
-};
-
-// ----- helpers
-const nowISO = () => new Date().toISOString();
-const fmt = (iso: string) => {
-  const d = new Date(iso);
-  const diff = (Date.now() - d.getTime()) / 1000;
-  if (diff < 60) return "just now";
-  if (diff < 3600) return `${Math.floor(diff / 60)}m ago`;
-  if (diff < 86400) return `${Math.floor(diff / 3600)}h ago`;
-  return d.toLocaleDateString();
-};
-
-// Simple “hot” score: upvotes / (hours + 2)^1.5 (pinned still comes first)
-const hotness = (p: Post) => {
-  const hours = Math.max(0, (Date.now() - new Date(p.createdAt).getTime()) / 36e5);
-  return (p.upvotes || 0) / Math.pow(hours + 2, 1.5);
-};
-
-// seed data in the new shape
-const seed = (role: "parent" | "teacher", name?: string): Post[] => [
-  {
-    id: "p1",
-    title: "How do you practice alphabet recognition at home?",
-    body: "Looking for fun, low-prep ideas. What worked for your kids?",
-    tag: "question",
-    authorRole: "parent",
-    authorName: "Parent A",
-    createdAt: new Date(Date.now() - 1000 * 60 * 60 * 3).toISOString(),
-    isPinned: true,
-    upvotes: 5,
-    userUpvoted: false,
-    comments: [
-      {
-        id: "c1",
-        parentId: null,
-        body: "We play a fridge-magnet scavenger hunt. Works great!",
-        authorRole: "parent",
-        authorName: "Parent B",
-        createdAt: nowISO(),
-        upvotes: 3,
-        userUpvoted: false,
-        hidden: false,
-      },
-      {
-        id: "c2",
-        parentId: "c1",
-        body: "Love this idea—thanks for sharing!",
-        authorRole: "teacher",
-        authorName: "Ms. Bee",
-        createdAt: nowISO(),
-        upvotes: 2,
-        userUpvoted: false,
-        hidden: false,
-      },
-    ],
-  },
-  {
-    id: "p2",
-    title: "Reminder: Show & Tell next Friday",
-    body: "Theme is 'My Favorite Book'. Short share, 1–2 minutes per kid.",
-    tag: "event",
-    authorRole: "teacher",
-    authorName: "Ms. Bee",
-    createdAt: new Date(Date.now() - 1000 * 60 * 60 * 24).toISOString(),
-    isPinned: false,
-    upvotes: 2,
-    userUpvoted: false,
-    comments: [],
-  },
-  {
-    id: "p3",
-    title: "Screen-time policy for rainy days?",
-    body: "What’s a reasonable guideline for 4–5 year olds on days we’re inside a lot?",
-    tag: "policy",
-    authorRole: role,
-    authorName: name || (role === "teacher" ? "Teacher" : "Parent"),
-    createdAt: new Date(Date.now() - 1000 * 60 * 90).toISOString(),
-    isPinned: false,
-    upvotes: 1,
-    userUpvoted: false,
-    comments: [],
-  },
-];
-
-// ---- migration from old score/userVote to upvotes/userUpvoted
-function migrate(raw: any): Post[] {
-  const posts = Array.isArray(raw) ? raw : [];
-  return posts.map((p: any) => {
-    const upvotes = typeof p.upvotes === "number" ? p.upvotes : Math.max(0, Number(p.score) || 0);
-    const userUpvoted = typeof p.userUpvoted === "boolean" ? p.userUpvoted : p.userVote === 1;
-    const comments: Comment[] = (p.comments || []).map((c: any) => ({
-      id: c.id,
-      parentId: c.parentId ?? null,
-      body: c.body ?? "",
-      authorRole: c.authorRole === "teacher" ? "teacher" : "parent",
-      authorName: c.authorName ?? "User",
-      createdAt: c.createdAt ?? nowISO(),
-      upvotes: typeof c.upvotes === "number" ? c.upvotes : Math.max(0, Number(c.score) || 0),
-      userUpvoted: typeof c.userUpvoted === "boolean" ? c.userUpvoted : c.userVote === 1,
-      hidden: Boolean(c.hidden) || false,
-    }));
-    return {
-      id: p.id,
-      title: p.title ?? "",
-      body: p.body ?? "",
-      tag: (p.tag as Tag) ?? "general",
-      authorRole: p.authorRole === "teacher" ? "teacher" : "parent",
-      authorName: p.authorName ?? "User",
-      createdAt: p.createdAt ?? nowISO(),
-      isPinned: Boolean(p.isPinned),
-      upvotes,
-      userUpvoted,
-      comments,
-    } as Post;
+
+  const filteredAnnouncements = announcements.filter(announcement => {
+    const matchesType = filterType === "all" || announcement.type === filterType;
+    const matchesSearch = announcement.title.toLowerCase().includes(searchQuery.toLowerCase()) ||
+                         announcement.content.toLowerCase().includes(searchQuery.toLowerCase());
+    return matchesType && matchesSearch;
   });
-}
-
-export const AnnouncementPage = ({ userRole, currentUserName }: ForumPageProps) => {
-  const displayName = currentUserName || (userRole === "teacher" ? "Teacher" : "Parent");
-  const [posts, setPosts] = useState<Post[]>([]);
-  const [query, setQuery] = useState("");
-  const [filterTag, setFilterTag] = useState<"all" | Tag>("all");
-  const [sortKey, setSortKey] = useState<SortKey>("hot");
->>>>>>> ef8cbda3
-
-  // Create/Edit post dialog
-  const [isPostDialogOpen, setPostDialogOpen] = useState(false);
-  const [editingId, setEditingId] = useState<string | null>(null);
-  const [postDraft, setPostDraft] = useState<Partial<Post>>({
-    title: "",
-    body: "",
-    tag: "general",
-  });
-
-<<<<<<< HEAD
+
   const handleCommentAdded = async (announcementId: string, comment: Comment) => {
     try {
       // Add comment to database
@@ -385,6 +211,25 @@
     }
   };
 
+  const handleCreateAnnouncement = async () => {
+    try {
+      // TODO: Implement announcement creation with Firebase
+      console.log("Creating announcement:", newAnnouncement);
+      setNewAnnouncement({ title: "", content: "", type: "general", priority: "normal" });
+      toast({
+        title: "Success",
+        description: "Announcement created successfully!",
+      });
+    } catch (error) {
+      console.error('Error creating announcement:', error);
+      toast({
+        title: "Error",
+        description: "Failed to create announcement. Please try again.",
+        variant: "destructive"
+      });
+    }
+  };
+
   const getTypeIcon = (type: string) => {
     switch (type) {
       case "event": return <PartyPopper className="h-4 w-4" />;
@@ -402,115 +247,15 @@
       case "activity": return "accent";
       case "general": return "secondary";
       default: return "secondary";
-=======
-  // Comment/reply dialog
-  const [replyFor, setReplyFor] = useState<{ postId: string; parentId: string | null } | null>(null);
-  const [replyText, setReplyText] = useState("");
-
-  // Load/save
-  useEffect(() => {
-    const raw = localStorage.getItem(STORAGE_KEY);
-    if (raw) {
-      try {
-        const parsed = JSON.parse(raw);
-        setPosts(migrate(parsed));
-        return;
-      } catch { /* ignore */ }
->>>>>>> ef8cbda3
-    }
-    setPosts(seed(userRole, displayName));
-  }, [userRole, displayName]);
-
-  useEffect(() => {
-    localStorage.setItem(STORAGE_KEY, JSON.stringify(posts));
-  }, [posts]);
-
-  // Derived
-  const filtered = useMemo(() => {
-    const q = query.trim().toLowerCase();
-    const visible = posts
-      .filter(p => (filterTag === "all" ? true : p.tag === filterTag))
-      .filter(p => (q ? p.title.toLowerCase().includes(q) || p.body.toLowerCase().includes(q) : true));
-
-    const sorted = [...visible].sort((a, b) => {
-      if (a.isPinned !== b.isPinned) return a.isPinned ? -1 : 1; // pinned first
-      if (sortKey === "new") {
-        return new Date(b.createdAt).getTime() - new Date(a.createdAt).getTime();
-      }
-      if (sortKey === "top") {
-        return (b.upvotes || 0) - (a.upvotes || 0) ||
-               new Date(b.createdAt).getTime() - new Date(a.createdAt).getTime();
-      }
-      return hotness(b) - hotness(a); // hot
-    });
-
-    return sorted;
-  }, [posts, query, filterTag, sortKey]);
-
-  // Voting
-  function togglePostUpvote(id: string) {
-    setPosts(prev =>
-      prev.map(p => {
-        if (p.id !== id) return p;
-        const nextUp = p.userUpvoted ? (p.upvotes || 0) - 1 : (p.upvotes || 0) + 1;
-        return { ...p, upvotes: Math.max(0, nextUp), userUpvoted: !p.userUpvoted };
-      })
-    );
-  }
-  function toggleCommentUpvote(postId: string, commentId: string) {
-    setPosts(prev =>
-      prev.map(p => {
-        if (p.id !== postId) return p;
-        const comments = p.comments.map(c => {
-          if (c.id !== commentId) return c;
-          const nextUp = c.userUpvoted ? (c.upvotes || 0) - 1 : (c.upvotes || 0) + 1;
-          return { ...c, upvotes: Math.max(0, nextUp), userUpvoted: !c.userUpvoted };
-        });
-        return { ...p, comments };
-      })
-    );
-  }
-
-  // Post CRUD
-  function openCreate() {
-    setEditingId(null);
-    setPostDraft({ title: "", body: "", tag: "general" });
-    setPostDialogOpen(true);
-  }
-  function openEdit(p: Post) {
-    setEditingId(p.id);
-    setPostDraft({ title: p.title, body: p.body, tag: p.tag });
-    setPostDialogOpen(true);
-  }
-  function upsertPost() {
-    if (!postDraft.title || !postDraft.body || !postDraft.tag) return;
-
-    if (editingId) {
-      setPosts(prev =>
-        prev.map(p =>
-          p.id === editingId
-            ? { ...p, title: postDraft.title!, body: postDraft.body!, tag: postDraft.tag as Tag }
-            : p
-        )
-      );
-    } else {
-      const id = (crypto as any)?.randomUUID?.() ?? Math.random().toString(36).slice(2);
-      const newPost: Post = {
-        id,
-        title: postDraft.title!,
-        body: postDraft.body!,
-        tag: postDraft.tag as Tag,
-        authorRole: userRole,
-        authorName: displayName,
-        createdAt: nowISO(),
-        isPinned: false,
-        upvotes: 0,
-        userUpvoted: false,
-        comments: [],
-      };
-      setPosts(prev => [newPost, ...prev]);
-    }
-<<<<<<< HEAD
+    }
+  };
+
+  const getPriorityColor = (priority: string) => {
+    switch (priority) {
+      case "high": return "destructive";
+      case "normal": return "secondary";
+      default: return "secondary";
+    }
   };
 
   const formatTimeAgo = (date: any) => {
@@ -554,173 +299,6 @@
       return 'Unknown time';
     }
   };
-=======
-    setEditingId(null);
-    setPostDraft({ title: "", body: "", tag: "general" });
-    setPostDialogOpen(false);
-  }
-  function removePost(id: string, authorRole: "parent" | "teacher", authorName: string) {
-    // Teachers can delete any. Parents can delete their own only (demo rule).
-    if (userRole !== "teacher" && !(userRole === authorRole && displayName === authorName)) return;
-    if (!confirm("Delete this post?")) return;
-    setPosts(prev => prev.filter(p => p.id !== id));
-  }
-  function togglePin(id: string) {
-    if (userRole !== "teacher") return;
-    setPosts(prev => prev.map(p => (p.id === id ? { ...p, isPinned: !p.isPinned } : p)));
-  }
-
-  // Comments
-  function openReply(postId: string, parentId: string | null = null) {
-    setReplyFor({ postId, parentId });
-    setReplyText("");
-  }
-  function saveReply() {
-    if (!replyFor || !replyText.trim()) return;
-    const id = (crypto as any)?.randomUUID?.() ?? Math.random().toString(36).slice(2);
-    const newComment: Comment = {
-      id,
-      parentId: replyFor.parentId,
-      body: replyText.trim(),
-      authorRole: userRole,
-      authorName: displayName,
-      createdAt: nowISO(),
-      upvotes: 0,
-      userUpvoted: false,
-      hidden: false,
-    };
-    setPosts(prev =>
-      prev.map(p => (p.id === replyFor.postId ? { ...p, comments: [...p.comments, newComment] } : p))
-    );
-    setReplyFor(null);
-    setReplyText("");
-  }
-  function removeComment(postId: string, comment: Comment) {
-    if (userRole !== "teacher" && !(userRole === comment.authorRole && displayName === comment.authorName)) return;
-    if (!confirm("Delete this comment?")) return;
-    // Remove comment and all its descendants
-    setPosts(prev =>
-      prev.map(p => {
-        if (p.id !== postId) return p;
-        const delSet = new Set<string>([comment.id]);
-        let changed = true;
-        while (changed) {
-          changed = false;
-          p.comments.forEach(c => {
-            if (c.parentId && delSet.has(c.parentId) && !delSet.has(c.id)) {
-              delSet.add(c.id);
-              changed = true;
-            }
-          });
-        }
-        return { ...p, comments: p.comments.filter(c => !delSet.has(c.id)) };
-      })
-    );
-  }
-  function toggleCommentHidden(postId: string, commentId: string) {
-    if (userRole !== "teacher") return;
-    setPosts(prev =>
-      prev.map(p => {
-        if (p.id !== postId) return p;
-        const comments = p.comments.map(c =>
-          c.id === commentId ? { ...c, hidden: !c.hidden } : c
-        );
-        return { ...p, comments };
-      })
-    );
-  }
-
-  // Render comments with hide rules
-  function renderCommentsTree(p: Post, parentId: string | null = null, depth = 0) {
-    const nodes = p.comments.filter(c => c.parentId === parentId);
-    if (!nodes.length) return null;
-
-    return (
-      <ul className={`space-y-3 ${depth ? "pl-4 border-l" : ""}`}>
-        {nodes.map(c => {
-          const hidden = c.hidden === true;
-          const hiddenForViewer = hidden && userRole !== "teacher";
-          return (
-            <li key={c.id} className="flex items-start gap-3">
-              {/* votes (up only) */}
-              <div className="flex flex-col items-center pt-1">
-                <Button
-                  variant="ghost"
-                  size="icon"
-                  className="h-7 w-7"
-                  onClick={() => !hiddenForViewer && toggleCommentUpvote(p.id, c.id)}
-                  title="Upvote"
-                  disabled={hiddenForViewer}
-                >
-                  <ArrowBigUp className={`h-4 w-4 ${c.userUpvoted ? "text-emerald-600" : ""}`} />
-                </Button>
-                <div className="text-sm">{c.upvotes ?? 0}</div>
-              </div>
-
-              <div className="flex-1 min-w-0">
-                <div className="flex flex-wrap items-center gap-2 text-sm">
-                  <span className="font-medium">{c.authorName}</span>
-                  <Badge variant="outline" className="capitalize">{c.authorRole}</Badge>
-                  {hidden && <Badge variant="destructive">Hidden</Badge>}
-                  <span className="text-xs text-muted-foreground">{fmt(c.createdAt)}</span>
-                </div>
-
-                {/* body or placeholder */}
-                {hiddenForViewer ? (
-                  <div className="text-xs text-muted-foreground italic mt-1">
-                    This comment has been hidden by a teacher.
-                  </div>
-                ) : (
-                  <div className="text-sm mt-1 whitespace-pre-wrap break-words">{c.body}</div>
-                )}
-
-                {/* actions */}
-                <div className="mt-2 flex items-center gap-2">
-                  {!hiddenForViewer && (
-                    <Button
-                      variant="ghost"
-                      size="sm"
-                      className="h-7 px-2 text-xs"
-                      onClick={() => openReply(p.id, c.id)}
-                    >
-                      <ReplyIcon className="h-3.5 w-3.5 mr-1" /> Reply
-                    </Button>
-                  )}
-
-                  {(userRole === "teacher" || (displayName === c.authorName && userRole === c.authorRole)) && (
-                    <Button
-                      variant="ghost"
-                      size="sm"
-                      className="h-7 px-2 text-xs text-red-600"
-                      onClick={() => removeComment(p.id, c)}
-                    >
-                      <Trash2 className="h-3.5 w-3.5 mr-1" /> Delete
-                    </Button>
-                  )}
-
-                  {userRole === "teacher" && (
-                    <Button
-                      variant="outline"
-                      size="sm"
-                      className="h-7 px-2 text-xs"
-                      onClick={() => toggleCommentHidden(p.id, c.id)}
-                    >
-                      <EyeOff className="h-3.5 w-3.5 mr-1" />
-                      {hidden ? "Unhide" : "Hide"}
-                    </Button>
-                  )}
-                </div>
-
-                {/* children: if hidden for this viewer, don't render subtree */}
-                {!hiddenForViewer && renderCommentsTree(p, c.id, depth + 1)}
-              </div>
-            </li>
-          );
-        })}
-      </ul>
-    );
-  }
->>>>>>> ef8cbda3
 
   if (isLoading) {
     return (
@@ -738,8 +316,13 @@
       {/* Header */}
       <div className="flex flex-col sm:flex-row justify-between items-start sm:items-center gap-4">
         <div>
-          <h1 className="text-3xl font-bold text-foreground">Forum</h1>
-          <p className="text-muted-foreground mt-1">Start topics, ask questions, and share advice.</p>
+          <h1 className="text-3xl font-bold text-foreground">Announcements</h1>
+          <p className="text-muted-foreground mt-1">
+            {userRole === "parent" 
+              ? "Stay updated with class news and important information"
+              : "Share updates and important information with parents"
+            }
+          </p>
         </div>
 
         {/* Controls */}
@@ -747,315 +330,219 @@
           <div className="relative flex-1 sm:flex-none">
             <Input
               className="pl-9"
-              placeholder="Search posts..."
-              value={query}
-              onChange={(e) => setQuery(e.target.value)}
+              placeholder="Search announcements..."
+              value={searchQuery}
+              onChange={(e) => setSearchQuery(e.target.value)}
             />
-            <SearchIcon className="h-4 w-4 absolute left-3 top-1/2 -translate-y-1/2 text-muted-foreground" />
+            <Search className="h-4 w-4 absolute left-3 top-1/2 -translate-y-1/2 text-muted-foreground" />
           </div>
 
-          <Select value={filterTag} onValueChange={(v) => setFilterTag(v as any)}>
+          <Select value={filterType} onValueChange={(value) => setFilterType(value)}>
             <SelectTrigger className="w-40">
-              <SelectValue placeholder="Filter by tag" />
+              <SelectValue placeholder="Filter by type" />
             </SelectTrigger>
             <SelectContent>
-<<<<<<< HEAD
               <SelectItem value="all">All Types</SelectItem>
               <SelectItem value="event">Events</SelectItem>
               <SelectItem value="reminder">Reminders</SelectItem>
               <SelectItem value="activity">Activities</SelectItem>
+              <SelectItem value="policy">Policy</SelectItem>
               <SelectItem value="general">General</SelectItem>
             </SelectContent>
           </Select>
+
+          {/* Create Announcement (Teacher only) */}
+          {userRole === "teacher" && (
+            <Dialog>
+              <DialogTrigger asChild>
+                <Button className="flex items-center space-x-2">
+                  <Plus className="h-4 w-4" />
+                  <span>New Announcement</span>
+                </Button>
+              </DialogTrigger>
+              <DialogContent className="max-w-md">
+                <DialogHeader>
+                  <DialogTitle>Create New Announcement</DialogTitle>
+                </DialogHeader>
+                <div className="space-y-4">
+                  <div>
+                    <Label htmlFor="announcement-title">Title</Label>
+                    <Input
+                      id="announcement-title"
+                      value={newAnnouncement.title}
+                      onChange={(e) => setNewAnnouncement({...newAnnouncement, title: e.target.value})}
+                      placeholder="e.g., Field Trip Next Friday"
+                    />
+                  </div>
+                  <div>
+                    <Label htmlFor="announcement-type">Type</Label>
+                    <Select onValueChange={(value) => setNewAnnouncement({...newAnnouncement, type: value})}>
+                      <SelectTrigger>
+                        <SelectValue placeholder="Select type" />
+                      </SelectTrigger>
+                      <SelectContent>
+                        <SelectItem value="general">General</SelectItem>
+                        <SelectItem value="event">Event</SelectItem>
+                        <SelectItem value="reminder">Reminder</SelectItem>
+                        <SelectItem value="activity">Activity</SelectItem>
+                        <SelectItem value="policy">Policy</SelectItem>
+                      </SelectContent>
+                    </Select>
+                  </div>
+                  <div>
+                    <Label htmlFor="announcement-priority">Priority</Label>
+                    <Select onValueChange={(value) => setNewAnnouncement({...newAnnouncement, priority: value})}>
+                      <SelectTrigger>
+                        <SelectValue placeholder="Select priority" />
+                      </SelectTrigger>
+                      <SelectContent>
+                        <SelectItem value="normal">Normal</SelectItem>
+                        <SelectItem value="high">High Priority</SelectItem>
+                      </SelectContent>
+                    </Select>
+                  </div>
+                  <div>
+                    <Label htmlFor="announcement-content">Message</Label>
+                    <Textarea
+                      id="announcement-content"
+                      value={newAnnouncement.content}
+                      onChange={(e) => setNewAnnouncement({...newAnnouncement, content: e.target.value})}
+                      placeholder="Write your announcement here..."
+                      rows={4}
+                    />
+                  </div>
+                  <Button onClick={handleCreateAnnouncement} className="w-full">
+                    Send Announcement
+                  </Button>
+                </div>
+              </DialogContent>
+            </Dialog>
+          )}
         </div>
       </div>
 
-      {/* Announcement Stats */}
-      <div className="grid grid-cols-1 md:grid-cols-4 gap-4">
-        <Card className="border-l-4 border-l-primary">
-          <CardContent className="p-4">
-            <div className="flex items-center space-x-3">
-              <Bell className="h-8 w-8 text-primary" />
-              <div>
-                <p className="text-2xl font-bold">{announcements.length}</p>
-                <p className="text-sm text-muted-foreground">Total Announcements</p>
+      {/* Announcement Stats (Teacher only) */}
+      {userRole === "teacher" && (
+        <div className="grid grid-cols-1 md:grid-cols-4 gap-4">
+          <Card className="border-l-4 border-l-primary">
+            <CardContent className="p-4">
+              <div className="flex items-center space-x-3">
+                <Bell className="h-8 w-8 text-primary" />
+                <div>
+                  <p className="text-2xl font-bold">{announcements.length}</p>
+                  <p className="text-sm text-muted-foreground">Total Announcements</p>
+                </div>
               </div>
-            </div>
-          </CardContent>
-        </Card>
-
-        <Card className="border-l-4 border-l-success">
-          <CardContent className="p-4">
-            <div className="flex items-center space-x-3">
-              <Eye className="h-8 w-8 text-success" />
-              <div>
-                <p className="text-2xl font-bold">
-                  {announcements.filter(a => a.priority === 'high').length}
-                </p>
-                <p className="text-sm text-muted-foreground">High Priority</p>
+            </CardContent>
+          </Card>
+
+          <Card className="border-l-4 border-l-success">
+            <CardContent className="p-4">
+              <div className="flex items-center space-x-3">
+                <Eye className="h-8 w-8 text-success" />
+                <div>
+                  <p className="text-2xl font-bold">92%</p>
+                  <p className="text-sm text-muted-foreground">Average Read Rate</p>
+                </div>
               </div>
-            </div>
-          </CardContent>
-        </Card>
-
-        <Card className="border-l-4 border-l-warning">
-          <CardContent className="p-4">
-            <div className="flex items-center space-x-3">
-              <MessageCircle className="h-8 w-8 text-warning" />
-              <div>
-                <p className="text-2xl font-bold">
-                  {announcements.reduce((total, a) => total + (a.commentCount || 0), 0)}
-                </p>
-                <p className="text-sm text-muted-foreground">Total Comments</p>
+            </CardContent>
+          </Card>
+
+          <Card className="border-l-4 border-l-warning">
+            <CardContent className="p-4">
+              <div className="flex items-center space-x-3">
+                <Pin className="h-8 w-8 text-warning" />
+                <div>
+                  <p className="text-2xl font-bold">
+                    {announcements.filter(a => a.priority === 'high').length}
+                  </p>
+                  <p className="text-sm text-muted-foreground">High Priority</p>
+                </div>
               </div>
-            </div>
-          </CardContent>
-        </Card>
-
-        <Card className="border-l-4 border-l-accent">
-          <CardContent className="p-4">
-            <div className="flex items-center space-x-3">
-              <Users className="h-8 w-8 text-accent" />
-              <div>
-                <p className="text-2xl font-bold">
-                  {announcements.length > 0 ? Math.round((announcements.filter(a => a.type === 'event').length / announcements.length) * 100) : 0}%
-                </p>
-                <p className="text-sm text-muted-foreground">Event Rate</p>
+            </CardContent>
+          </Card>
+
+          <Card className="border-l-4 border-l-accent">
+            <CardContent className="p-4">
+              <div className="flex items-center space-x-3">
+                <Users className="h-8 w-8 text-accent" />
+                <div>
+                  <p className="text-2xl font-bold">24</p>
+                  <p className="text-sm text-muted-foreground">Parent Recipients</p>
+                </div>
               </div>
-            </div>
-          </CardContent>
-        </Card>
+            </CardContent>
+          </Card>
+        </div>
+      )}
+
+      {/* Announcements List */}
+      <div className="space-y-4">
+        {filteredAnnouncements.map((announcement) => (
+          <Card 
+            key={announcement.id} 
+            className="hover:shadow-lg transition-shadow cursor-pointer"
+            onClick={() => setSelectedAnnouncement(announcement)}
+          >
+            <CardHeader>
+              <div className="flex items-start justify-between">
+                <div className="space-y-2">
+                  <div className="flex items-center space-x-3">
+                    <CardTitle className="text-lg">{announcement.title}</CardTitle>
+                  </div>
+                  <div className="flex items-center space-x-3 flex-wrap">
+                    <Badge variant={getTypeColor(announcement.type)} className="flex items-center space-x-1">
+                      {getTypeIcon(announcement.type)}
+                      <span className="capitalize">{announcement.type}</span>
+                    </Badge>
+                    {announcement.priority === "high" && (
+                      <Badge variant={getPriorityColor(announcement.priority)}>
+                        High Priority
+                      </Badge>
+                    )}
+                    <div className="flex items-center space-x-1 text-sm text-muted-foreground">
+                      <Clock className="h-3 w-3" />
+                      <span>{formatTimeAgo(announcement.createdAt)}</span>
+                    </div>
+                    <div className="text-sm text-muted-foreground">
+                      by Teacher
+                    </div>
+                  </div>
+                </div>
+
+                {userRole === "teacher" && (
+                  <div className="flex items-center space-x-2 text-sm text-muted-foreground">
+                    <Users className="h-4 w-4" />
+                    <span>{announcement.readBy?.length || 0} read</span>
+                  </div>
+                )}
+              </div>
+            </CardHeader>
+            <CardContent>
+              <p className="text-foreground whitespace-pre-wrap">{announcement.content}</p>
+              
+              {userRole === "teacher" && announcement.readBy && (
+                <div className="mt-4 bg-muted/50 rounded-lg p-3">
+                  <div className="flex items-center justify-between mb-2">
+                    <span className="text-sm font-medium">Read Status</span>
+                    <span className="text-sm text-muted-foreground">
+                      {announcement.readBy.length > 0 ? Math.round((announcement.readBy.length / 24) * 100) : 0}%
+                    </span>
+                  </div>
+                  <div className="w-full bg-muted rounded-full h-2">
+                    <div 
+                      className="bg-primary h-2 rounded-full transition-all"
+                      style={{ width: `${announcement.readBy.length > 0 ? Math.round((announcement.readBy.length / 24) * 100) : 0}%` }}
+                    ></div>
+                  </div>
+                </div>
+              )}
+            </CardContent>
+          </Card>
+        ))}
       </div>
 
-      {/* Announcements List */}
-      {announcements.length > 0 ? (
-        <div className="space-y-4">
-          {filteredAnnouncements.map((announcement) => (
-            <Card 
-              key={announcement.id} 
-              className="hover:shadow-lg transition-shadow"
-            >
-              <CardHeader>
-                <div className="flex items-start justify-between">
-                  <div className="space-y-2">
-                    <div className="flex items-center space-x-3">
-                      <CardTitle className="text-lg">{announcement.title}</CardTitle>
-                    </div>
-                    <div className="flex items-center space-x-4 text-sm text-muted-foreground">
-                      <Badge variant={getTypeColor(announcement.type)} className="flex items-center space-x-1">
-                        {getTypeIcon(announcement.type)}
-                        <span className="capitalize">{announcement.type}</span>
-                      </Badge>
-                      {announcement.priority === "high" && (
-                        <Badge variant={getPriorityColor(announcement.priority)}>
-                          High Priority
-                        </Badge>
-                      )}
-                      <div className="flex items-center space-x-1">
-                        <Clock className="h-4 w-4" />
-                        <span>{formatTimeAgo(announcement.createdAt)}</span>
-                      </div>
-                      <div className="flex items-center space-x-1">
-                        <MessageCircle className="h-4 w-4" />
-                        <span>{announcement.commentCount || 0} comments</span>
-                      </div>
-                    </div>
-                  </div>
-
-                  <div className="flex items-center space-x-2">
-                    <Button
-                      variant="outline"
-                      size="sm"
-                      onClick={() => setShowComments(showComments === announcement.id ? null : announcement.id)}
-                    >
-                      <MessageCircle className="h-4 w-4" />
-                    </Button>
-                    <Button
-                      variant="outline"
-                      size="sm"
-                      onClick={() => setSelectedAnnouncement(announcement)}
-                    >
-                      <Eye className="h-4 w-4" />
-                    </Button>
-=======
-              <SelectItem value="all">All</SelectItem>
-              {TAGS.map(t => <SelectItem key={t} value={t}>{t[0].toUpperCase() + t.slice(1)}</SelectItem>)}
-            </SelectContent>
-          </Select>
-
-          <Select value={sortKey} onValueChange={(v) => setSortKey(v as SortKey)}>
-            <SelectTrigger className="w-32">
-              <SelectValue placeholder="Sort" />
-            </SelectTrigger>
-            <SelectContent>
-              <SelectItem value="hot">Hot</SelectItem>
-              <SelectItem value="new">New</SelectItem>
-              <SelectItem value="top">Top</SelectItem>
-            </SelectContent>
-          </Select>
-
-          {/* New Post */}
-          <Dialog open={isPostDialogOpen} onOpenChange={(o) => { setPostDialogOpen(o); if (!o) setEditingId(null); }}>
-            <DialogTrigger asChild>
-              <Button onClick={openCreate} className="flex items-center gap-2">
-                <Plus className="h-4 w-4" /> New Post
-              </Button>
-            </DialogTrigger>
-            <DialogContent className="max-w-md">
-              <DialogHeader>
-                <DialogTitle>{editingId ? "Edit Post" : "Create New Post"}</DialogTitle>
-              </DialogHeader>
-              <div className="space-y-4">
-                <div>
-                  <Label htmlFor="post-title">Title</Label>
-                  <Input id="post-title" value={postDraft.title ?? ""} onChange={(e) => setPostDraft(d => ({ ...d, title: e.target.value }))} />
-                </div>
-                <div>
-                  <Label htmlFor="post-tag">Tag</Label>
-                  <Select value={(postDraft.tag as Tag) ?? "general"} onValueChange={(v) => setPostDraft(d => ({ ...d, tag: v as Tag }))}>
-                    <SelectTrigger><SelectValue placeholder="Select tag" /></SelectTrigger>
-                    <SelectContent>
-                      {TAGS.map(t => <SelectItem key={t} value={t}>{t[0].toUpperCase() + t.slice(1)}</SelectItem>)}
-                    </SelectContent>
-                  </Select>
-                </div>
-                <div>
-                  <Label htmlFor="post-body">Body</Label>
-                  <Textarea id="post-body" rows={5} value={postDraft.body ?? ""} onChange={(e) => setPostDraft(d => ({ ...d, body: e.target.value }))} />
-                </div>
-                <Button className="w-full" onClick={upsertPost}>{editingId ? "Save Changes" : "Post"}</Button>
-              </div>
-            </DialogContent>
-          </Dialog>
-        </div>
-      </div>
-
-      {/* Posts */}
-      <div className="space-y-4">
-        {filtered.map(p => {
-          const canEdit = displayName === p.authorName && userRole === p.authorRole;
-          const canDelete = userRole === "teacher" || canEdit;
-
-          return (
-            <Card
-              key={p.id}
-              className={`hover:shadow-lg transition-shadow ${p.isPinned ? "border-l-4 border-l-amber-500" : ""}`}
-            >
-              <CardHeader>
-                <div className="flex items-start gap-4">
-                  {/* vote column (up only) */}
-                  <div className="flex flex-col items-center">
-                    <Button
-                      variant="ghost"
-                      size="icon"
-                      className="h-8 w-8"
-                      onClick={() => togglePostUpvote(p.id)}
-                      title="Upvote"
-                    >
-                      <ArrowBigUp className={`h-5 w-5 ${p.userUpvoted ? "text-emerald-600" : ""}`} />
-                    </Button>
-                    <div className="text-sm">{p.upvotes ?? 0}</div>
-                  </div>
-
-                  {/* content */}
-                  <div className="flex-1 min-w-0">
-                    <div className="flex items-start justify-between gap-3">
-                      <div className="space-y-2">
-                        <div className="flex items-center gap-2">
-                          {p.isPinned && <Pin className="h-4 w-4 text-amber-600" />}
-                          <CardTitle className="text-lg">{p.title}</CardTitle>
-                          <Badge className={tagBadge(p.tag)}>{p.tag}</Badge>
-                        </div>
-                        <div className="text-sm text-muted-foreground">
-                          Posted by <span className="font-medium">{p.authorName}</span> • {fmt(p.createdAt)}
-                        </div>
-                      </div>
-
-                      {/* actions */}
-                      <div className="flex items-center gap-2 shrink-0">
-                        {userRole === "teacher" && (
-                          <Button size="sm" variant="outline" title={p.isPinned ? "Unpin" : "Pin"} onClick={() => togglePin(p.id)}>
-                            <Pin className="h-4 w-4" />
-                          </Button>
-                        )}
-                        {canEdit && (
-                          <Button size="sm" variant="outline" title="Edit" onClick={() => openEdit(p)}>
-                            <Edit className="h-4 w-4" />
-                          </Button>
-                        )}
-                        {canDelete && (
-                          <Button size="sm" variant="outline" title="Delete" onClick={() => removePost(p.id, p.authorRole, p.authorName)}>
-                            <Trash2 className="h-4 w-4" />
-                          </Button>
-                        )}
-                      </div>
-                    </div>
-                  </div>
-                </div>
-              </CardHeader>
-
-              <CardContent className="space-y-4">
-                <div className="whitespace-pre-wrap">{p.body}</div>
-
-                {/* New top-level comment */}
-                <div className="flex items-center justify-between">
-                  <div className="text-sm font-medium flex items-center gap-2">
-                    <MessageCircle className="h-4 w-4" /> {p.comments.length} comments
->>>>>>> ef8cbda3
-                  </div>
-                  <Dialog open={Boolean(replyFor?.postId === p.id && replyFor?.parentId === null)}
-                          onOpenChange={(o) => (!o ? setReplyFor(null) : openReply(p.id, null))}>
-                    <DialogTrigger asChild>
-                      <Button size="sm" variant="outline" onClick={() => openReply(p.id, null)}>
-                        Add Comment
-                      </Button>
-                    </DialogTrigger>
-                    <DialogContent className="max-w-md">
-                      <DialogHeader><DialogTitle>New comment</DialogTitle></DialogHeader>
-                      <div className="space-y-3">
-                        <Textarea rows={4} value={replyText} onChange={(e) => setReplyText(e.target.value)} placeholder="Write your comment..." />
-                        <div className="flex justify-end gap-2">
-                          <Button variant="secondary" onClick={() => setReplyFor(null)}>Cancel</Button>
-                          <Button onClick={saveReply}>Post</Button>
-                        </div>
-                      </div>
-                    </DialogContent>
-                  </Dialog>
-                </div>
-<<<<<<< HEAD
-              </CardHeader>
-              
-              <CardContent className="space-y-4">
-                <p className="text-foreground whitespace-pre-wrap">{announcement.content}</p>
-                
-                {/* Attachments */}
-                {announcement.attachments && announcement.attachments.length > 0 && (
-                  <FileViewer 
-                    files={announcement.attachments}
-                    title="Attachments"
-                    showDownloadButton={true}
-                    showPreviewButton={true}
-                    compact={false}
-                  />
-                )}
-
-                {/* Comments Section */}
-                {showComments === announcement.id && (
-                  <div className="border-t pt-4">
-                    <CommentSection
-                      assignmentId={announcement.id}
-                      comments={announcement.comments || []}
-                      onCommentAdded={(comment) => handleCommentAdded(announcement.id, comment)}
-                      onCommentUpdated={(commentId, updates) => handleCommentUpdated(announcement.id, commentId, updates)}
-                      onCommentDeleted={(commentId) => handleCommentDeleted(announcement.id, commentId)}
-                    />
-                  </div>
-                )}
-              </CardContent>
-            </Card>
-          ))}
-        </div>
-      ) : (
+      {filteredAnnouncements.length === 0 && (
         <Card>
           <CardContent className="p-12 text-center">
             <Bell className="h-12 w-12 text-muted-foreground mx-auto mb-4" />
@@ -1071,44 +558,6 @@
                 Create announcements from your Teacher Dashboard to get started.
               </p>
             )}
-=======
-
-                {/* Thread */}
-                {p.comments.length > 0 ? (
-                  <div className="space-y-3">
-                    {renderCommentsTree(p)}
-                  </div>
-                ) : (
-                  <p className="text-sm text-muted-foreground">No comments yet.</p>
-                )}
-
-                {/* Reply dialog for nested replies */}
-                <Dialog open={Boolean(replyFor?.postId === p.id && replyFor?.parentId)}
-                        onOpenChange={(o) => (!o ? setReplyFor(null) : undefined)}>
-                  <DialogContent className="max-w-md">
-                    <DialogHeader><DialogTitle>Reply</DialogTitle></DialogHeader>
-                    <div className="space-y-3">
-                      <Textarea rows={3} value={replyText} onChange={(e) => setReplyText(e.target.value)} placeholder="Write your reply..." />
-                      <div className="flex justify-end gap-2">
-                        <Button variant="secondary" onClick={() => setReplyFor(null)}>Cancel</Button>
-                        <Button onClick={saveReply}><ReplyIcon className="h-4 w-4 mr-1" /> Reply</Button>
-                      </div>
-                    </div>
-                  </DialogContent>
-                </Dialog>
-              </CardContent>
-            </Card>
-          );
-        })}
-      </div>
-
-      {filtered.length === 0 && (
-        <Card>
-          <CardContent className="p-12 text-center">
-            <MessageCircle className="h-12 w-12 text-muted-foreground mx-auto mb-4" />
-            <h3 className="text-lg font-medium text-foreground mb-2">No posts yet</h3>
-            <p className="text-muted-foreground">Be the first to start a discussion.</p>
->>>>>>> ef8cbda3
           </CardContent>
         </Card>
       )}

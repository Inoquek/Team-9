--- conflicted
+++ resolved
@@ -1,11 +1,7 @@
 import { Button } from "@/components/ui/button";
 import { Badge } from "@/components/ui/badge";
-<<<<<<< HEAD
-import { BookOpen, Home, Bell, LogOut, User, Heart, Star, TrendingUp, Sprout } from "lucide-react";
-
-=======
-import { BookOpen, Home, Bell, LogOut, User, Heart, Star, MessageSquare } from "lucide-react"; // 添加MessageSquare
->>>>>>> 262bc230
+import { BookOpen, Home, Bell, LogOut, User, Heart, Star, TrendingUp, Sprout, MessageSquare } from "lucide-react"; // 添加MessageSquare
+
 import { useAuth } from "@/contexts/AuthContext";
 import {
   Sidebar,
@@ -25,17 +21,8 @@
 
 interface AppSidebarProps {
   user: UserType;
-<<<<<<< HEAD
-  currentPage: "dashboard" | "assignments" | "announcements" | "metrics" | "garden" | "parentGarden";
-  onNavigate: (page: "dashboard" | "assignments" | "announcements" | "metrics" | "garden" | "parentGarden") => void;
-  badgeCounts?: {
-    assignments: number;
-    announcements: number;
-  };
-=======
-  currentPage: "dashboard" | "assignments" | "announcements" | "forum"; // 添加forum
-  onNavigate: (page: "dashboard" | "assignments" | "announcements" | "forum") => void; // 添加forum
->>>>>>> 262bc230
+  currentPage: "dashboard" | "assignments" | "announcements" | "metrics" | "garden" | "parentGarden" | "forum"; // 添加forum
+  onNavigate: (page: "dashboard" | "assignments" | "announcements" | "metrics" | "garden" | "parentGarden" | "forum") => void; // 添加forum
 }
 
 
@@ -63,7 +50,6 @@
       icon: Bell,
       badge: user.role === "parent" && badgeCounts ? badgeCounts.announcements : null,
     },
-<<<<<<< HEAD
     // + NEW: Metrics (visible to parents & teachers)
     {
       title: "Metrics",
@@ -85,7 +71,6 @@
       icon: Sprout,
       badge: null,
     }] : []),
-=======
     // 添加Forum选项
     {
       title: "Forum",
@@ -93,7 +78,6 @@
       icon: MessageSquare,
       badge: null,
     },
->>>>>>> 262bc230
   ];
 
   const handleLogout = async () => {
